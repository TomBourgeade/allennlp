--- conflicted
+++ resolved
@@ -9,16 +9,13 @@
 
 ### Added
 
-<<<<<<< HEAD
 - Added `allennlp diff` command to compute a diff on model checkpoints, analogous to what `git diff` does on two files.
 - Added `allennlp.nn.util.load_state_dict` helper function.
-=======
 - Added a T5 implementation to `modules.transformers`.
 
 ### Changed
 
 - Weights & Biases callback can now work in anonymous mode (i.e. without the `WANDB_API_KEY` environment variable).
->>>>>>> 6ec64596
 
 ### Fixed
 
