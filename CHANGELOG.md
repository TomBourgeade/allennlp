# Changelog

All notable changes to this project will be documented in this file.

The format is based on [Keep a Changelog](https://keepachangelog.com/en/1.0.0/),
and this project adheres to [Semantic Versioning](https://semver.org/spec/v2.0.0.html).

## Unreleased

<<<<<<< HEAD
### Added

- Added `allennlp diff` command to compute a diff on model checkpoints, analogous to what `git diff` does on two files.
- Added `allennlp.nn.util.load_state_dict` helper function.
=======
### Fixed

- Fixed `cached_path()` for "hf://" files.
>>>>>>> 7fc5a91f


## [v2.3.1](https://github.com/allenai/allennlp/releases/tag/v2.3.1) - 2021-04-20

### Added

- Added support for the HuggingFace Hub as an alternative way to handle loading files. Hub downloads should be made through the `hf://` URL scheme.
- Add new dimension to the `interpret` module: influence functions via the `InfluenceInterpreter` base class, along with a concrete implementation: `SimpleInfluence`.
- Added a `quiet` parameter to the `MultiProcessDataLoading` that disables `Tqdm` progress bars.
- The test for distributed metrics now takes a parameter specifying how often you want to run it.
- Created the fairness module and added four fairness metrics: `Independence`, `Separation`, `Sufficiency`, and `DemographicParityWithoutGroundTruth`.

### Changed

- Updated CONTRIBUTING.md to remind reader to upgrade pip setuptools to avoid spaCy installation issues.

### Fixed

- Fixed a bug with the `ShardedDatasetReader` when used with multi-process data loading (https://github.com/allenai/allennlp/issues/5132).


## [v2.3.0](https://github.com/allenai/allennlp/releases/tag/v2.3.0) - 2021-04-14

### Added

- Ported the following Huggingface `LambdaLR`-based schedulers: `ConstantLearningRateScheduler`, `ConstantWithWarmupLearningRateScheduler`, `CosineWithWarmupLearningRateScheduler`, `CosineHardRestartsWithWarmupLearningRateScheduler`.
- Added new `sub_token_mode` parameter to `pretrained_transformer_mismatched_embedder` class to support first sub-token embedding
- Added a way to run a multi task model with a dataset reader as part of `allennlp predict`.
- Added new `eval_mode` in `PretrainedTransformerEmbedder`. If it is set to `True`, the transformer is _always_ run in evaluation mode, which, e.g., disables dropout and does not update batch normalization statistics.
- Added additional parameters to the W&B callback: `entity`, `group`, `name`, `notes`, and `wandb_kwargs`.

### Changed

- Sanity checks in the `GradientDescentTrainer` can now be turned off by setting the `run_sanity_checks` parameter to `False`.
- Allow the order of examples in the task cards to be specified explicitly
- `histogram_interval` parameter is now deprecated in `TensorboardWriter`, please use `distribution_interval` instead.
- Memory usage is not logged in tensorboard during training now. `ConsoleLoggerCallback` should be used instead.
- If you use the `min_count` parameter of the Vocabulary, but you specify a namespace that does not exist, the vocabulary creation will raise a `ConfigurationError`.
- Documentation updates made to SoftmaxLoss regarding padding and the expected shapes of the input and output tensors of `forward`.
- Moved the data preparation script for coref into allennlp-models.
- If a transformer is not in cache but has override weights, the transformer's pretrained weights are no longer downloaded, that is, only its `config.json` file is downloaded.
- `SanityChecksCallback` now raises `SanityCheckError` instead of `AssertionError` when a check fails.
- `jsonpickle` removed from dependencies.
- Improved the error message from `Registrable.by_name()` when the name passed does not match any registered subclassess.
  The error message will include a suggestion if there is a close match between the name passed and a registered name.

### Fixed

- Fixed a bug where some `Activation` implementations could not be pickled due to involving a lambda function.
- Fixed `__str__()` method on `ModelCardInfo` class.
- Fixed a stall when using distributed training and gradient accumulation at the same time
- Fixed an issue where using the `from_pretrained_transformer` `Vocabulary` constructor in distributed training via the `allennlp train` command
  would result in the data being iterated through unnecessarily.
- Fixed a bug regarding token indexers with the `InterleavingDatasetReader` when used with multi-process data loading.
- Fixed a warning from `transformers` when using `max_length` in the `PretrainedTransformerTokenizer`.

### Removed

- Removed the `stride` parameter to `PretrainedTransformerTokenizer`. This parameter had no effect.


## [v2.2.0](https://github.com/allenai/allennlp/releases/tag/v2.2.0) - 2021-03-26


### Added

- Add new method on `Field` class: `.human_readable_repr() -> Any`
- Add new method on `Instance` class: `.human_readable_dict() -> JsonDict`.
- Added `WandBCallback` class for [Weights & Biases](https://wandb.ai) integration, registered as a callback under
  the name "wandb".
- Added `TensorBoardCallback` to replace the `TensorBoardWriter`. Registered as a callback
  under the name "tensorboard".
- Added `NormalizationBiasVerification` and `SanityChecksCallback` for model sanity checks.
- `SanityChecksCallback` runs by default from the `allennlp train` command.
  It can be turned off by setting `trainer.enable_default_callbacks` to `false` in your config.

### Changed

- Use attributes of `ModelOutputs` object in `PretrainedTransformerEmbedder` instead of indexing.
- Added support for PyTorch version 1.8 and `torchvision` version 0.9 .
- `Model.get_parameters_for_histogram_tensorboard_logging` is deprecated in favor of
  `Model.get_parameters_for_histogram_logging`.

### Fixed

- Makes sure tensors that are stored in `TensorCache` always live on CPUs
- Fixed a bug where `FromParams` objects wrapped in `Lazy()` couldn't be pickled.
- Fixed a bug where the `ROUGE` metric couldn't be picked.
- Fixed a bug reported by https://github.com/allenai/allennlp/issues/5036. We keeps our spacy POS tagger on.

### Removed

- Removed `TensorBoardWriter`. Please use the `TensorBoardCallback` instead.


## [v2.1.0](https://github.com/allenai/allennlp/releases/tag/v2.1.0) - 2021-02-24

### Changed

- `coding_scheme` parameter is now deprecated in `Conll2003DatasetReader`, please use `convert_to_coding_scheme` instead.
- Support spaCy v3

### Added

- Added `ModelUsage` to `ModelCard` class.
- Added a way to specify extra parameters to the predictor in an `allennlp predict` call.
- Added a way to initialize a `Vocabulary` from transformers models.
- Added the ability to use `Predictors` with multitask models through the new `MultiTaskPredictor`.
- Added an example for fields of type `ListField[TextField]` to `apply_token_indexers` API docs.
- Added `text_key` and `label_key` parameters to `TextClassificationJsonReader` class.
- Added `MultiOptimizer`, which allows you to use different optimizers for different parts of your model.
- Added a clarification to `predictions_to_labeled_instances` API docs for attack from json

### Fixed

- `@Registrable.register(...)` decorator no longer masks the decorated class's annotations
- Ensured that `MeanAbsoluteError` always returns a `float` metric value instead of a `Tensor`.
- Learning rate schedulers that rely on metrics from the validation set were broken in v2.0.0. This
  brings that functionality back.
- Fixed a bug where the `MultiProcessDataLoading` would crash when `num_workers > 0`, `start_method = "spawn"`, `max_instances_in_memory not None`, and `batches_per_epoch not None`.
- Fixed documentation and validation checks for `FBetaMultiLabelMetric`.
- Fixed handling of HTTP errors when fetching remote resources with `cached_path()`. Previously the content would be cached even when
  certain errors - like 404s - occurred. Now an `HTTPError` will be raised whenever the HTTP response is not OK.
- Fixed a bug where the `MultiTaskDataLoader` would crash when `num_workers > 0`
- Fixed an import error that happens when PyTorch's distributed framework is unavailable on the system.


## [v2.0.1](https://github.com/allenai/allennlp/releases/tag/v2.0.1) - 2021-01-29

### Added

- Added `tokenizer_kwargs` and `transformer_kwargs` arguments to `PretrainedTransformerBackbone`
- Resize transformers word embeddings layer for `additional_special_tokens`

### Changed

- GradientDescentTrainer makes `serialization_dir` when it's instantiated, if it doesn't exist.

### Fixed

- `common.util.sanitize` now handles sets.


## [v2.0.0](https://github.com/allenai/allennlp/releases/tag/v2.0.0) - 2021-01-27

### Added

- The `TrainerCallback` constructor accepts `serialization_dir` provided by `Trainer`. This can be useful for `Logger` callbacks those need to store files in the run directory.
- The `TrainerCallback.on_start()` is fired at the start of the training.
- The `TrainerCallback` event methods now accept `**kwargs`. This may be useful to maintain backwards-compability of callbacks easier in the future. E.g. we may decide to pass the exception/traceback object in case of failure to `on_end()` and this older callbacks may simply ignore the argument instead of raising a `TypeError`.
- Added a `TensorBoardCallback` which wraps the `TensorBoardWriter`.

### Changed

- The `TrainerCallack.on_epoch()` does not fire with `epoch=-1` at the start of the training.
  Instead, `TrainerCallback.on_start()` should be used for these cases.
- `TensorBoardBatchMemoryUsage` is converted from `BatchCallback` into `TrainerCallback`.
- `TrackEpochCallback` is converted from `EpochCallback` into `TrainerCallback`.
- `Trainer` can accept callbacks simply with name `callbacks` instead of `trainer_callbacks`.
- `TensorboardWriter` renamed to `TensorBoardWriter`, and removed as an argument to the `GradientDescentTrainer`.
  In order to enable TensorBoard logging during training, you should utilize the `TensorBoardCallback` instead.

### Removed

- Removed `EpochCallback`, `BatchCallback` in favour of `TrainerCallback`.
  The metaclass-wrapping implementation is removed as well.
- Removed the `tensorboard_writer` parameter to `GradientDescentTrainer`. You should use the `TensorBoardCallback` now instead.

### Fixed

- Now Trainer always fires `TrainerCallback.on_end()` so all the resources can be cleaned up properly.
- Fixed the misspelling, changed `TensoboardBatchMemoryUsage` to `TensorBoardBatchMemoryUsage`.
- We set a value to `epoch` so in case of firing `TrainerCallback.on_end()` the variable is bound.
  This could have lead to an error in case of trying to recover a run after it was finished training.


## [v2.0.0rc1](https://github.com/allenai/allennlp/releases/tag/v2.0.0rc1) - 2021-01-21

### Added

- Added `TensorCache` class for caching tensors on disk
- Added abstraction and concrete implementation for image loading
- Added abstraction and concrete implementation for `GridEmbedder`
- Added abstraction and demo implementation for an image augmentation module.
- Added abstraction and concrete implementation for region detectors.
- A new high-performance default `DataLoader`: `MultiProcessDataLoading`.
- A `MultiTaskModel` and abstractions to use with it, including `Backbone` and `Head`.  The
  `MultiTaskModel` first runs its inputs through the `Backbone`, then passes the result (and
  whatever other relevant inputs it got) to each `Head` that's in use.
- A `MultiTaskDataLoader`, with a corresponding `MultiTaskDatasetReader`, and a couple of new
  configuration objects: `MultiTaskEpochSampler` (for deciding what proportion to sample from each
  dataset at every epoch) and a `MultiTaskScheduler` (for ordering the instances within an epoch).
- Transformer toolkit to plug and play with modular components of transformer architectures.
- Added a command to count the number of instances we're going to be training with
- Added a `FileLock` class to `common.file_utils`. This is just like the `FileLock` from the `filelock` library, except that
  it adds an optional flag `read_only_ok: bool`, which when set to `True` changes the behavior so that a warning will be emitted
  instead of an exception when lacking write permissions on an existing file lock.
  This makes it possible to use the `FileLock` class on a read-only file system.
- Added a new learning rate scheduler: `CombinedLearningRateScheduler`. This can be used to combine different LR schedulers, using one after the other.
- Added an official CUDA 10.1 Docker image.
- Moving `ModelCard` and `TaskCard` abstractions into the main repository.
- Added a util function `allennlp.nn.util.dist_reduce(...)` for handling distributed reductions.
  This is especially useful when implementing a distributed `Metric`.
- Added a `FileLock` class to `common.file_utils`. This is just like the `FileLock` from the `filelock` library, except that
  it adds an optional flag `read_only_ok: bool`, which when set to `True` changes the behavior so that a warning will be emitted
  instead of an exception when lacking write permissions on an existing file lock.
  This makes it possible to use the `FileLock` class on a read-only file system.
- Added a new learning rate scheduler: `CombinedLearningRateScheduler`. This can be used to combine different LR schedulers, using one after the other.
- Moving `ModelCard` and `TaskCard` abstractions into the main repository.

### Changed

- `DatasetReader`s are now always lazy. This means there is no `lazy` parameter in the base
  class, and the `_read()` method should always be a generator.
- The `DataLoader` now decides whether to load instances lazily or not.
  With the `PyTorchDataLoader` this is controlled with the `lazy` parameter, but with
  the `MultiProcessDataLoading` this is controlled by the `max_instances_in_memory` setting.
- `ArrayField` is now called `TensorField`, and implemented in terms of torch tensors, not numpy.
- Improved `nn.util.move_to_device` function by avoiding an unnecessary recursive check for tensors and
  adding a `non_blocking` optional argument, which is the same argument as in `torch.Tensor.to()`.
- If you are trying to create a heterogeneous batch, you now get a better error message.
- Readers using the new vision features now explicitly log how they are featurizing images.
- `master_addr` and `master_port` renamed to `primary_addr` and `primary_port`, respectively.
- `is_master` parameter for training callbacks renamed to `is_primary`.
- `master` branch renamed to `main`
- Torch version bumped to 1.7.1 in Docker images.
- 'master' branch renamed to 'main'
- Torch version bumped to 1.7.1 in Docker images.

### Removed

- Removed `nn.util.has_tensor`.

### Fixed

- The `build-vocab` command no longer crashes when the resulting vocab file is
  in the current working directory.
- VQA models now use the `vqa_score` metric for early stopping. This results in
  much better scores.
- Fixed typo with `LabelField` string representation: removed trailing apostrophe.
- `Vocabulary.from_files` and `cached_path` will issue a warning, instead of failing, when a lock on an existing resource
  can't be acquired because the file system is read-only.
- `TrackEpochCallback` is now a `EpochCallback`.


## [v1.3.0](https://github.com/allenai/allennlp/releases/tag/v1.3.0) - 2020-12-15

### Added

- Added links to source code in docs.
- Added `get_embedding_layer` and `get_text_field_embedder` to the `Predictor` class; to specify embedding layers for non-AllenNLP models.
- Added [Gaussian Error Linear Unit (GELU)](https://pytorch.org/docs/stable/generated/torch.nn.GELU.html) as an Activation.

### Changed

- Renamed module `allennlp.data.tokenizers.token` to `allennlp.data.tokenizers.token_class` to avoid
  [this bug](https://github.com/allenai/allennlp/issues/4819).
- `transformers` dependency updated to version 4.0.1.
- `BasicClassifier`'s forward method now takes a metadata field.

### Fixed

- Fixed a lot of instances where tensors were first created and then sent to a device
  with `.to(device)`. Instead, these tensors are now created directly on the target device.
- Fixed issue with `GradientDescentTrainer` when constructed with `validation_data_loader=None` and `learning_rate_scheduler!=None`.
- Fixed a bug when removing all handlers in root logger.
- `ShardedDatasetReader` now inherits parameters from `base_reader` when required.
- Fixed an issue in `FromParams` where parameters in the `params` object used to a construct a class
  were not passed to the constructor if the value of the parameter was equal to the default value.
  This caused bugs in some edge cases where a subclass that takes `**kwargs` needs to inspect
  `kwargs` before passing them to its superclass.
- Improved the band-aid solution for segmentation faults and the "ImportError: dlopen: cannot load any more object with static TLS"
  by adding a `transformers` import.
- Added safety checks for extracting tar files
- Turned superfluous warning to info when extending the vocab in the embedding matrix, if no pretrained file was provided


## [v1.2.2](https://github.com/allenai/allennlp/releases/tag/v1.2.2) - 2020-11-17

### Added

- Added Docker builds for other torch-supported versions of CUDA.
- Adds [`allennlp-semparse`](https://github.com/allenai/allennlp-semparse) as an official, default plugin.

### Fixed

- `GumbelSampler` now sorts the beams by their true log prob.


## [v1.2.1](https://github.com/allenai/allennlp/releases/tag/v1.2.1) - 2020-11-10

### Added

- Added an optional `seed` parameter to `ModelTestCase.set_up_model` which sets the random
  seed for `random`, `numpy`, and `torch`.
- Added support for a global plugins file at `~/.allennlp/plugins`.
- Added more documentation about plugins.
- Added sampler class and parameter in beam search for non-deterministic search, with several
  implementations, including `MultinomialSampler`, `TopKSampler`, `TopPSampler`, and
  `GumbelSampler`. Utilizing `GumbelSampler` will give [Stochastic Beam Search](https://api.semanticscholar.org/CorpusID:76662039).

### Changed

- Pass batch metrics to `BatchCallback`.

### Fixed

- Fixed a bug where forward hooks were not cleaned up with saliency interpreters if there
  was an exception.
- Fixed the computation of saliency maps in the Interpret code when using mismatched indexing.
  Previously, we would compute gradients from the top of the transformer, after aggregation from
  wordpieces to tokens, which gives results that are not very informative.  Now, we compute gradients
  with respect to the embedding layer, and aggregate wordpieces to tokens separately.
- Fixed the heuristics for finding embedding layers in the case of RoBERTa. An update in the
  `transformers` library broke our old heuristic.
- Fixed typo with registered name of ROUGE metric. Previously was `rogue`, fixed to `rouge`.
- Fixed default masks that were erroneously created on the CPU even when a GPU is available.
- Fixed pretrained embeddings for transformers that don't use end tokens.
- Fixed the transformer tokenizer cache when the tokenizers are initialized with custom kwargs.


## [v1.2.0](https://github.com/allenai/allennlp/releases/tag/v1.2.0) - 2020-10-29

### Changed

- Enforced stricter typing requirements around the use of `Optional[T]` types.
- Changed the behavior of `Lazy` types in `from_params` methods. Previously, if you defined a `Lazy` parameter like
  `foo: Lazy[Foo] = None` in a custom `from_params` classmethod, then `foo` would actually never be `None`.
  This behavior is now different. If no params were given for `foo`, it will be `None`.
  You can also now set default values for foo like `foo: Lazy[Foo] = Lazy(Foo)`.
  Or, if you want you want a default value but also want to allow for `None` values, you can
  write it like this: `foo: Optional[Lazy[Foo]] = Lazy(Foo)`.
- Added support for PyTorch version 1.7.

### Fixed

- Made it possible to instantiate `TrainerCallback` from config files.
- Fixed the remaining broken internal links in the API docs.
- Fixed a bug where Hotflip would crash with a model that had multiple TokenIndexers and the input
  used rare vocabulary items.
- Fixed a bug where `BeamSearch` would fail if `max_steps` was equal to 1.
- Fixed `BasicTextFieldEmbedder` to not raise ConfigurationError if it has embedders that are empty and not in input


## [v1.2.0rc1](https://github.com/allenai/allennlp/releases/tag/v1.2.0rc1) - 2020-10-22

### Added

- Added a warning when `batches_per_epoch` for the validation data loader is inherited from
  the train data loader.
- Added a `build-vocab` subcommand that can be used to build a vocabulary from a training config file.
- Added `tokenizer_kwargs` argument to `PretrainedTransformerMismatchedIndexer`.
- Added `tokenizer_kwargs` and `transformer_kwargs` arguments to `PretrainedTransformerMismatchedEmbedder`.
- Added official support for Python 3.8.
- Added a script: `scripts/release_notes.py`, which automatically prepares markdown release notes from the
  CHANGELOG and commit history.
- Added a flag `--predictions-output-file` to the `evaluate` command, which tells AllenNLP to write the
  predictions from the given dataset to the file as JSON lines.
- Added the ability to ignore certain missing keys when loading a model from an archive. This is done
  by adding a class-level variable called `authorized_missing_keys` to any PyTorch module that a `Model` uses.
  If defined, `authorized_missing_keys` should be a list of regex string patterns.
- Added `FBetaMultiLabelMeasure`, a multi-label Fbeta metric. This is a subclass of the existing `FBetaMeasure`.
- Added ability to pass additional key word arguments to `cached_transformers.get()`, which will be passed on to `AutoModel.from_pretrained()`.
- Added an `overrides` argument to `Predictor.from_path()`.
- Added a `cached-path` command.
- Added a function `inspect_cache` to `common.file_utils` that prints useful information about the cache. This can also
  be used from the `cached-path` command with `allennlp cached-path --inspect`.
- Added a function `remove_cache_entries` to `common.file_utils` that removes any cache entries matching the given
  glob patterns. This can used from the `cached-path` command with `allennlp cached-path --remove some-files-*`.
- Added logging for the main process when running in distributed mode.
- Added a `TrainerCallback` object to support state sharing between batch and epoch-level training callbacks.
- Added support for .tar.gz in PretrainedModelInitializer.
- Made `BeamSearch` instantiable `from_params`.
- Pass `serialization_dir` to `Model` and `DatasetReader`.
- Added an optional `include_in_archive` parameter to the top-level of configuration files. When specified, `include_in_archive` should be a list of paths relative to the serialization directory which will be bundled up with the final archived model from a training run.

### Changed

- Subcommands that don't require plugins will no longer cause plugins to be loaded or have an `--include-package` flag.
- Allow overrides to be JSON string or `dict`.
- `transformers` dependency updated to version 3.1.0.
- When `cached_path` is called on a local archive with `extract_archive=True`, the archive is now extracted into a unique subdirectory of the cache root instead of a subdirectory of the archive's directory. The extraction directory is also unique to the modification time of the archive, so if the file changes, subsequent calls to `cached_path` will know to re-extract the archive.
- Removed the `truncation_strategy` parameter to `PretrainedTransformerTokenizer`. The way we're calling the tokenizer, the truncation strategy takes no effect anyways.
- Don't use initializers when loading a model, as it is not needed.
- Distributed training will now automatically search for a local open port if the `master_port` parameter is not provided.
- In training, save model weights before evaluation.
- `allennlp.common.util.peak_memory_mb` renamed to `peak_cpu_memory`, and `allennlp.common.util.gpu_memory_mb` renamed to `peak_gpu_memory`,
  and they both now return the results in bytes as integers. Also, the `peak_gpu_memory` function now utilizes PyTorch functions to find the memory
  usage instead of shelling out to the `nvidia-smi` command. This is more efficient and also more accurate because it only takes
  into account the tensor allocations of the current PyTorch process.
- Make sure weights are first loaded to the cpu when using PretrainedModelInitializer, preventing wasted GPU memory.
- Load dataset readers in `load_archive`.
- Updated `AllenNlpTestCase` docstring to remove reference to `unittest.TestCase`

### Removed

- Removed `common.util.is_master` function.

### Fixed

- Fix CUDA/CPU device mismatch bug during distributed training for categorical accuracy metric.
- Fixed a bug where the reported `batch_loss` metric was incorrect when training with gradient accumulation.
- Class decorators now displayed in API docs.
- Fixed up the documentation for the `allennlp.nn.beam_search` module.
- Ignore `*args` when constructing classes with `FromParams`.
- Ensured some consistency in the types of the values that metrics return.
- Fix a PyTorch warning by explicitly providing the `as_tuple` argument (leaving
  it as its default value of `False`) to `Tensor.nonzero()`.
- Remove temporary directory when extracting model archive in `load_archive`
  at end of function rather than via `atexit`.
- Fixed a bug where using `cached_path()` offline could return a cached resource's lock file instead
  of the cache file.
- Fixed a bug where `cached_path()` would fail if passed a `cache_dir` with the user home shortcut `~/`.
- Fixed a bug in our doc building script where markdown links did not render properly
  if the "href" part of the link (the part inside the `()`) was on a new line.
- Changed how gradients are zeroed out with an optimization. See [this video from NVIDIA](https://www.youtube.com/watch?v=9mS1fIYj1So)
  at around the 9 minute mark.
- Fixed a bug where parameters to a `FromParams` class that are dictionaries wouldn't get logged
  when an instance is instantiated `from_params`.
- Fixed a bug in distributed training where the vocab would be saved from every worker, when it should have been saved by only the local master process.
- Fixed a bug in the calculation of rouge metrics during distributed training where the total sequence count was not being aggregated across GPUs.
- Fixed `allennlp.nn.util.add_sentence_boundary_token_ids()` to use `device` parameter of input tensor.
- Be sure to close the TensorBoard writer even when training doesn't finish.
- Fixed the docstring for `PyTorchSeq2VecWrapper`.
- Fixed a bug in the cnn_encoder where activations involving masked tokens could be picked up by the max
- Fix intra word tokenization for `PretrainedTransformerTokenizer` when disabling fast tokenizer.


## [v1.1.0](https://github.com/allenai/allennlp/releases/tag/v1.1.0) - 2020-09-08

### Fixed

- Fixed handling of some edge cases when constructing classes with `FromParams` where the class
  accepts `**kwargs`.
- Fixed division by zero error when there are zero-length spans in the input to a
  `PretrainedTransformerMismatchedIndexer`.
- Improved robustness of `cached_path` when extracting archives so that the cache won't be corrupted
  if a failure occurs during extraction.
- Fixed a bug with the `average` and `evalb_bracketing_score` metrics in distributed training.

### Added

- `Predictor.capture_model_internals()` now accepts a regex specifying which modules to capture.


## [v1.1.0rc4](https://github.com/allenai/allennlp/releases/tag/v1.1.0rc4) - 2020-08-20

### Added

- Added a workflow to GitHub Actions that will automatically close unassigned stale issues and
  ping the assignees of assigned stale issues.

### Fixed

- Fixed a bug in distributed metrics that caused nan values due to repeated addition of an accumulated variable.

## [v1.1.0rc3](https://github.com/allenai/allennlp/releases/tag/v1.1.0rc3) - 2020-08-12

### Fixed

- Fixed how truncation was handled with `PretrainedTransformerTokenizer`.
  Previously, if `max_length` was set to `None`, the tokenizer would still do truncation if the
  transformer model had a default max length in its config.
  Also, when `max_length` was set to a non-`None` value, several warnings would appear
  for certain transformer models around the use of the `truncation` parameter.
- Fixed evaluation of all metrics when using distributed training.
- Added a `py.typed` marker. Fixed type annotations in `allennlp.training.util`.
- Fixed problem with automatically detecting whether tokenization is necessary.
  This affected primarily the Roberta SST model.
- Improved help text for using the --overrides command line flag.


## [v1.1.0rc2](https://github.com/allenai/allennlp/releases/tag/v1.1.0rc2) - 2020-07-31

### Changed

- Upgraded PyTorch requirement to 1.6.
- Replaced the NVIDIA Apex AMP module with torch's native AMP module. The default trainer (`GradientDescentTrainer`)
  now takes a `use_amp: bool` parameter instead of the old `opt_level: str` parameter.

### Fixed

- Removed unnecessary warning about deadlocks in `DataLoader`.
- Fixed testing models that only return a loss when they are in training mode.
- Fixed a bug in `FromParams` that caused silent failure in case of the parameter type being `Optional[Union[...]]`.
- Fixed a bug where the program crashes if `evaluation_data_loader` is a `AllennlpLazyDataset`.

### Added

- Added the option to specify `requires_grad: false` within an optimizer's parameter groups.
- Added the `file-friendly-logging` flag back to the `train` command. Also added this flag to the `predict`, `evaluate`, and `find-learning-rate` commands.
- Added an `EpochCallback` to track current epoch as a model class member.
- Added the option to enable or disable gradient checkpointing for transformer token embedders via boolean parameter `gradient_checkpointing`.

### Removed

- Removed the `opt_level` parameter to `Model.load` and `load_archive`. In order to use AMP with a loaded
  model now, just run the model's forward pass within torch's [`autocast`](https://pytorch.org/docs/stable/amp.html#torch.cuda.amp.autocast)
  context.

## [v1.1.0rc1](https://github.com/allenai/allennlp/releases/tag/v1.1.0rc1) - 2020-07-14

### Fixed

- Reduced the amount of log messages produced by `allennlp.common.file_utils`.
- Fixed a bug where `PretrainedTransformerEmbedder` parameters appeared to be trainable
  in the log output even when `train_parameters` was set to `False`.
- Fixed a bug with the sharded dataset reader where it would only read a fraction of the instances
  in distributed training.
- Fixed checking equality of `TensorField`s.
- Fixed a bug where `NamespaceSwappingField` did not work correctly with `.empty_field()`.
- Put more sensible defaults on the `huggingface_adamw` optimizer.
- Simplified logging so that all logging output always goes to one file.
- Fixed interaction with the python command line debugger.
- Log the grad norm properly even when we're not clipping it.
- Fixed a bug where `PretrainedModelInitializer` fails to initialize a model with a 0-dim tensor
- Fixed a bug with the layer unfreezing schedule of the `SlantedTriangular` learning rate scheduler.
- Fixed a regression with logging in the distributed setting. Only the main worker should write log output to the terminal.
- Pinned the version of boto3 for package managers (e.g. poetry).
- Fixed issue #4330 by updating the `tokenizers` dependency.
- Fixed a bug in `TextClassificationPredictor` so that it passes tokenized inputs to the `DatasetReader`
  in case it does not have a tokenizer.
- `reg_loss` is only now returned for models that have some regularization penalty configured.
- Fixed a bug that prevented `cached_path` from downloading assets from GitHub releases.
- Fixed a bug that erroneously increased last label's false positive count in calculating fbeta metrics.
- `Tqdm` output now looks much better when the output is being piped or redirected.
- Small improvements to how the API documentation is rendered.
- Only show validation progress bar from main process in distributed training.

### Added

- Adjust beam search to support multi-layer decoder.
- A method to ModelTestCase for running basic model tests when you aren't using config files.
- Added some convenience methods for reading files.
- Added an option to `file_utils.cached_path` to automatically extract archives.
- Added the ability to pass an archive file instead of a local directory to `Vocab.from_files`.
- Added the ability to pass an archive file instead of a glob to `ShardedDatasetReader`.
- Added a new `"linear_with_warmup"` learning rate scheduler.
- Added a check in `ShardedDatasetReader` that ensures the base reader doesn't implement manual
  distributed sharding itself.
- Added an option to `PretrainedTransformerEmbedder` and `PretrainedTransformerMismatchedEmbedder` to use a
  scalar mix of all hidden layers from the transformer model instead of just the last layer. To utilize
  this, just set `last_layer_only` to `False`.
- `cached_path()` can now read files inside of archives.
- Training metrics now include `batch_loss` and `batch_reg_loss` in addition to aggregate loss across number of batches.

### Changed

- Not specifying a `cuda_device` now automatically determines whether to use a GPU or not.
- Discovered plugins are logged so you can see what was loaded.
- `allennlp.data.DataLoader` is now an abstract registrable class. The default implementation
remains the same, but was renamed to `allennlp.data.PyTorchDataLoader`.
- `BertPooler` can now unwrap and re-wrap extra dimensions if necessary.
- New `transformers` dependency. Only version >=3.0 now supported.

## [v1.0.0](https://github.com/allenai/allennlp/releases/tag/v1.0.0) - 2020-06-16

### Fixed

- Lazy dataset readers now work correctly with multi-process data loading.
- Fixed race conditions that could occur when using a dataset cache.

### Added

- A bug where where all datasets would be loaded for vocab creation even if not needed.
- A parameter to the `DatasetReader` class: `manual_multi_process_sharding`. This is similar
  to the `manual_distributed_sharding` parameter, but applies when using a multi-process
  `DataLoader`.

## [v1.0.0rc6](https://github.com/allenai/allennlp/releases/tag/v1.0.0rc6) - 2020-06-11

### Fixed

- A bug where `TextField`s could not be duplicated since some tokenizers cannot be deep-copied.
  See https://github.com/allenai/allennlp/issues/4270.
- Our caching mechanism had the potential to introduce race conditions if multiple processes
  were attempting to cache the same file at once. This was fixed by using a lock file tied to each
  cached file.
- `get_text_field_mask()` now supports padding indices that are not `0`.
- A bug where `predictor.get_gradients()` would return an empty dictionary if an embedding layer had trainable set to false
- Fixes `PretrainedTransformerMismatchedIndexer` in the case where a token consists of zero word pieces.
- Fixes a bug when using a lazy dataset reader that results in a `UserWarning` from PyTorch being printed at
  every iteration during training.
- Predictor names were inconsistently switching between dashes and underscores. Now they all use underscores.
- `Predictor.from_path` now automatically loads plugins (unless you specify `load_plugins=False`) so
  that you don't have to manually import a bunch of modules when instantiating predictors from
  an archive path.
- `allennlp-server` automatically found as a plugin once again.

### Added

- A `duplicate()` method on `Instance`s and `Field`s, to be used instead of `copy.deepcopy()`
- A batch sampler that makes sure each batch contains approximately the same number of tokens (`MaxTokensBatchSampler`)
- Functions to turn a sequence of token indices back into tokens
- The ability to use Huggingface encoder/decoder models as token embedders
- Improvements to beam search
- ROUGE metric
- Polynomial decay learning rate scheduler
- A `BatchCallback` for logging CPU and GPU memory usage to tensorboard. This is mainly for debugging
  because using it can cause a significant slowdown in training.
- Ability to run pretrained transformers as an embedder without training the weights
- Add Optuna Integrated badge to README.md

### Changed

- Similar to our caching mechanism, we introduced a lock file to the vocab to avoid race
  conditions when saving/loading the vocab from/to the same serialization directory in different processes.
- Changed the `Token`, `Instance`, and `Batch` classes along with all `Field` classes to "slots" classes. This dramatically reduces the size in memory of instances.
- SimpleTagger will no longer calculate span-based F1 metric when `calculate_span_f1` is `False`.
- CPU memory for every worker is now reported in the logs and the metrics. Previously this was only reporting the CPU memory of the master process, and so it was only
  correct in the non-distributed setting.
- To be consistent with PyTorch `IterableDataset`, `AllennlpLazyDataset` no longer implements `__len__()`.
  Previously it would always return 1.
- Removed old tutorials, in favor of [the new AllenNLP Guide](https://guide.allennlp.org)
- Changed the vocabulary loading to consider new lines for Windows/Linux and Mac.

## [v1.0.0rc5](https://github.com/allenai/allennlp/releases/tag/v1.0.0rc5) - 2020-05-26

### Fixed

- Fix bug where `PretrainedTransformerTokenizer` crashed with some transformers (#4267)
- Make `cached_path` work offline.
- Tons of docstring inconsistencies resolved.
- Nightly builds no longer run on forks.
- Distributed training now automatically figures out which worker should see which instances
- A race condition bug in distributed training caused from saving the vocab to file from the master process while other processing might be reading those files.
- Unused dependencies in `setup.py` removed.

### Added

- Additional CI checks to ensure docstrings are consistently formatted.
- Ability to train on CPU with multiple processes by setting `cuda_devices` to a list of negative integers in your training config. For example: `"distributed": {"cuda_devices": [-1, -1]}`. This is mainly to make it easier to test and debug distributed training code..
- Documentation for when parameters don't need config file entries.

### Changed

- The `allennlp test-install` command now just ensures the core submodules can
be imported successfully, and prints out some other useful information such as the version, PyTorch version,
and the number of GPU devices available.
- All of the tests moved from `allennlp/tests` to `tests` at the root level, and
`allennlp/tests/fixtures` moved to `test_fixtures` at the root level. The PyPI source and wheel distributions will no longer include tests and fixtures.

## [v1.0.0rc4](https://github.com/allenai/allennlp/releases/tag/v1.0.0rc4) - 2020-05-14

We first introduced this `CHANGELOG` after release `v1.0.0rc4`, so please refer to the GitHub release
notes for this and earlier releases.<|MERGE_RESOLUTION|>--- conflicted
+++ resolved
@@ -7,16 +7,14 @@
 
 ## Unreleased
 
-<<<<<<< HEAD
 ### Added
 
 - Added `allennlp diff` command to compute a diff on model checkpoints, analogous to what `git diff` does on two files.
 - Added `allennlp.nn.util.load_state_dict` helper function.
-=======
+
 ### Fixed
 
 - Fixed `cached_path()` for "hf://" files.
->>>>>>> 7fc5a91f
 
 
 ## [v2.3.1](https://github.com/allenai/allennlp/releases/tag/v2.3.1) - 2021-04-20
