# Changelog

All notable changes to this project will be documented in this file.

The format is based on [Keep a Changelog](https://keepachangelog.com/en/1.0.0/),
and this project adheres to [Semantic Versioning](https://semver.org/spec/v2.0.0.html).

## Unreleased

<<<<<<< HEAD
### Fixed

- Improved the error message for the `PolynomialDecay` LR scheduler when `num_steps_per_epoch` is missing.
=======
### Added

- Added a T5 implementation to `modules.transformers`.

### Fixed

- Fixed `cached_path()` for "hf://" files.
>>>>>>> 4e862a54


## [v2.3.1](https://github.com/allenai/allennlp/releases/tag/v2.3.1) - 2021-04-20

### Added

- Added support for the HuggingFace Hub as an alternative way to handle loading files. Hub downloads should be made through the `hf://` URL scheme.
- Add new dimension to the `interpret` module: influence functions via the `InfluenceInterpreter` base class, along with a concrete implementation: `SimpleInfluence`.
- Added a `quiet` parameter to the `MultiProcessDataLoading` that disables `Tqdm` progress bars.
- The test for distributed metrics now takes a parameter specifying how often you want to run it.
- Created the fairness module and added four fairness metrics: `Independence`, `Separation`, `Sufficiency`, and `DemographicParityWithoutGroundTruth`.

### Changed

- Updated CONTRIBUTING.md to remind reader to upgrade pip setuptools to avoid spaCy installation issues.

### Fixed

- Fixed a bug with the `ShardedDatasetReader` when used with multi-process data loading (https://github.com/allenai/allennlp/issues/5132).


## [v2.3.0](https://github.com/allenai/allennlp/releases/tag/v2.3.0) - 2021-04-14

### Added

- Ported the following Huggingface `LambdaLR`-based schedulers: `ConstantLearningRateScheduler`, `ConstantWithWarmupLearningRateScheduler`, `CosineWithWarmupLearningRateScheduler`, `CosineHardRestartsWithWarmupLearningRateScheduler`.
- Added new `sub_token_mode` parameter to `pretrained_transformer_mismatched_embedder` class to support first sub-token embedding
- Added a way to run a multi task model with a dataset reader as part of `allennlp predict`.
- Added new `eval_mode` in `PretrainedTransformerEmbedder`. If it is set to `True`, the transformer is _always_ run in evaluation mode, which, e.g., disables dropout and does not update batch normalization statistics.
- Added additional parameters to the W&B callback: `entity`, `group`, `name`, `notes`, and `wandb_kwargs`.

### Changed

- Sanity checks in the `GradientDescentTrainer` can now be turned off by setting the `run_sanity_checks` parameter to `False`.
- Allow the order of examples in the task cards to be specified explicitly
- `histogram_interval` parameter is now deprecated in `TensorboardWriter`, please use `distribution_interval` instead.
- Memory usage is not logged in tensorboard during training now. `ConsoleLoggerCallback` should be used instead.
- If you use the `min_count` parameter of the Vocabulary, but you specify a namespace that does not exist, the vocabulary creation will raise a `ConfigurationError`.
- Documentation updates made to SoftmaxLoss regarding padding and the expected shapes of the input and output tensors of `forward`.
- Moved the data preparation script for coref into allennlp-models.
- If a transformer is not in cache but has override weights, the transformer's pretrained weights are no longer downloaded, that is, only its `config.json` file is downloaded.
- `SanityChecksCallback` now raises `SanityCheckError` instead of `AssertionError` when a check fails.
- `jsonpickle` removed from dependencies.
- Improved the error message from `Registrable.by_name()` when the name passed does not match any registered subclassess.
  The error message will include a suggestion if there is a close match between the name passed and a registered name.

### Fixed

- Fixed a bug where some `Activation` implementations could not be pickled due to involving a lambda function.
- Fixed `__str__()` method on `ModelCardInfo` class.
- Fixed a stall when using distributed training and gradient accumulation at the same time
- Fixed an issue where using the `from_pretrained_transformer` `Vocabulary` constructor in distributed training via the `allennlp train` command
  would result in the data being iterated through unnecessarily.
- Fixed a bug regarding token indexers with the `InterleavingDatasetReader` when used with multi-process data loading.
- Fixed a warning from `transformers` when using `max_length` in the `PretrainedTransformerTokenizer`.

### Removed

- Removed the `stride` parameter to `PretrainedTransformerTokenizer`. This parameter had no effect.


## [v2.2.0](https://github.com/allenai/allennlp/releases/tag/v2.2.0) - 2021-03-26


### Added

- Add new method on `Field` class: `.human_readable_repr() -> Any`
- Add new method on `Instance` class: `.human_readable_dict() -> JsonDict`.
- Added `WandBCallback` class for [Weights & Biases](https://wandb.ai) integration, registered as a callback under
  the name "wandb".
- Added `TensorBoardCallback` to replace the `TensorBoardWriter`. Registered as a callback
  under the name "tensorboard".
- Added `NormalizationBiasVerification` and `SanityChecksCallback` for model sanity checks.
- `SanityChecksCallback` runs by default from the `allennlp train` command.
  It can be turned off by setting `trainer.enable_default_callbacks` to `false` in your config.

### Changed

- Use attributes of `ModelOutputs` object in `PretrainedTransformerEmbedder` instead of indexing.
- Added support for PyTorch version 1.8 and `torchvision` version 0.9 .
- `Model.get_parameters_for_histogram_tensorboard_logging` is deprecated in favor of
  `Model.get_parameters_for_histogram_logging`.

### Fixed

- Makes sure tensors that are stored in `TensorCache` always live on CPUs
- Fixed a bug where `FromParams` objects wrapped in `Lazy()` couldn't be pickled.
- Fixed a bug where the `ROUGE` metric couldn't be picked.
- Fixed a bug reported by https://github.com/allenai/allennlp/issues/5036. We keeps our spacy POS tagger on.

### Removed

- Removed `TensorBoardWriter`. Please use the `TensorBoardCallback` instead.


## [v2.1.0](https://github.com/allenai/allennlp/releases/tag/v2.1.0) - 2021-02-24

### Changed

- `coding_scheme` parameter is now deprecated in `Conll2003DatasetReader`, please use `convert_to_coding_scheme` instead.
- Support spaCy v3

### Added

- Added `ModelUsage` to `ModelCard` class.
- Added a way to specify extra parameters to the predictor in an `allennlp predict` call.
- Added a way to initialize a `Vocabulary` from transformers models.
- Added the ability to use `Predictors` with multitask models through the new `MultiTaskPredictor`.
- Added an example for fields of type `ListField[TextField]` to `apply_token_indexers` API docs.
- Added `text_key` and `label_key` parameters to `TextClassificationJsonReader` class.
- Added `MultiOptimizer`, which allows you to use different optimizers for different parts of your model.
- Added a clarification to `predictions_to_labeled_instances` API docs for attack from json

### Fixed

- `@Registrable.register(...)` decorator no longer masks the decorated class's annotations
- Ensured that `MeanAbsoluteError` always returns a `float` metric value instead of a `Tensor`.
- Learning rate schedulers that rely on metrics from the validation set were broken in v2.0.0. This
  brings that functionality back.
- Fixed a bug where the `MultiProcessDataLoading` would crash when `num_workers > 0`, `start_method = "spawn"`, `max_instances_in_memory not None`, and `batches_per_epoch not None`.
- Fixed documentation and validation checks for `FBetaMultiLabelMetric`.
- Fixed handling of HTTP errors when fetching remote resources with `cached_path()`. Previously the content would be cached even when
  certain errors - like 404s - occurred. Now an `HTTPError` will be raised whenever the HTTP response is not OK.
- Fixed a bug where the `MultiTaskDataLoader` would crash when `num_workers > 0`
- Fixed an import error that happens when PyTorch's distributed framework is unavailable on the system.


## [v2.0.1](https://github.com/allenai/allennlp/releases/tag/v2.0.1) - 2021-01-29

### Added

- Added `tokenizer_kwargs` and `transformer_kwargs` arguments to `PretrainedTransformerBackbone`
- Resize transformers word embeddings layer for `additional_special_tokens`

### Changed

- GradientDescentTrainer makes `serialization_dir` when it's instantiated, if it doesn't exist.

### Fixed

- `common.util.sanitize` now handles sets.


## [v2.0.0](https://github.com/allenai/allennlp/releases/tag/v2.0.0) - 2021-01-27

### Added

- The `TrainerCallback` constructor accepts `serialization_dir` provided by `Trainer`. This can be useful for `Logger` callbacks those need to store files in the run directory.
- The `TrainerCallback.on_start()` is fired at the start of the training.
- The `TrainerCallback` event methods now accept `**kwargs`. This may be useful to maintain backwards-compability of callbacks easier in the future. E.g. we may decide to pass the exception/traceback object in case of failure to `on_end()` and this older callbacks may simply ignore the argument instead of raising a `TypeError`.
- Added a `TensorBoardCallback` which wraps the `TensorBoardWriter`.

### Changed

- The `TrainerCallack.on_epoch()` does not fire with `epoch=-1` at the start of the training.
  Instead, `TrainerCallback.on_start()` should be used for these cases.
- `TensorBoardBatchMemoryUsage` is converted from `BatchCallback` into `TrainerCallback`.
- `TrackEpochCallback` is converted from `EpochCallback` into `TrainerCallback`.
- `Trainer` can accept callbacks simply with name `callbacks` instead of `trainer_callbacks`.
- `TensorboardWriter` renamed to `TensorBoardWriter`, and removed as an argument to the `GradientDescentTrainer`.
  In order to enable TensorBoard logging during training, you should utilize the `TensorBoardCallback` instead.

### Removed

- Removed `EpochCallback`, `BatchCallback` in favour of `TrainerCallback`.
  The metaclass-wrapping implementation is removed as well.
- Removed the `tensorboard_writer` parameter to `GradientDescentTrainer`. You should use the `TensorBoardCallback` now instead.

### Fixed

- Now Trainer always fires `TrainerCallback.on_end()` so all the resources can be cleaned up properly.
- Fixed the misspelling, changed `TensoboardBatchMemoryUsage` to `TensorBoardBatchMemoryUsage`.
- We set a value to `epoch` so in case of firing `TrainerCallback.on_end()` the variable is bound.
  This could have lead to an error in case of trying to recover a run after it was finished training.


## [v2.0.0rc1](https://github.com/allenai/allennlp/releases/tag/v2.0.0rc1) - 2021-01-21

### Added

- Added `TensorCache` class for caching tensors on disk
- Added abstraction and concrete implementation for image loading
- Added abstraction and concrete implementation for `GridEmbedder`
- Added abstraction and demo implementation for an image augmentation module.
- Added abstraction and concrete implementation for region detectors.
- A new high-performance default `DataLoader`: `MultiProcessDataLoading`.
- A `MultiTaskModel` and abstractions to use with it, including `Backbone` and `Head`.  The
  `MultiTaskModel` first runs its inputs through the `Backbone`, then passes the result (and
  whatever other relevant inputs it got) to each `Head` that's in use.
- A `MultiTaskDataLoader`, with a corresponding `MultiTaskDatasetReader`, and a couple of new
  configuration objects: `MultiTaskEpochSampler` (for deciding what proportion to sample from each
  dataset at every epoch) and a `MultiTaskScheduler` (for ordering the instances within an epoch).
- Transformer toolkit to plug and play with modular components of transformer architectures.
- Added a command to count the number of instances we're going to be training with
- Added a `FileLock` class to `common.file_utils`. This is just like the `FileLock` from the `filelock` library, except that
  it adds an optional flag `read_only_ok: bool`, which when set to `True` changes the behavior so that a warning will be emitted
  instead of an exception when lacking write permissions on an existing file lock.
  This makes it possible to use the `FileLock` class on a read-only file system.
- Added a new learning rate scheduler: `CombinedLearningRateScheduler`. This can be used to combine different LR schedulers, using one after the other.
- Added an official CUDA 10.1 Docker image.
- Moving `ModelCard` and `TaskCard` abstractions into the main repository.
- Added a util function `allennlp.nn.util.dist_reduce(...)` for handling distributed reductions.
  This is especially useful when implementing a distributed `Metric`.
- Added a `FileLock` class to `common.file_utils`. This is just like the `FileLock` from the `filelock` library, except that
  it adds an optional flag `read_only_ok: bool`, which when set to `True` changes the behavior so that a warning will be emitted
  instead of an exception when lacking write permissions on an existing file lock.
  This makes it possible to use the `FileLock` class on a read-only file system.
- Added a new learning rate scheduler: `CombinedLearningRateScheduler`. This can be used to combine different LR schedulers, using one after the other.
- Moving `ModelCard` and `TaskCard` abstractions into the main repository.

### Changed

- `DatasetReader`s are now always lazy. This means there is no `lazy` parameter in the base
  class, and the `_read()` method should always be a generator.
- The `DataLoader` now decides whether to load instances lazily or not.
  With the `PyTorchDataLoader` this is controlled with the `lazy` parameter, but with
  the `MultiProcessDataLoading` this is controlled by the `max_instances_in_memory` setting.
- `ArrayField` is now called `TensorField`, and implemented in terms of torch tensors, not numpy.
- Improved `nn.util.move_to_device` function by avoiding an unnecessary recursive check for tensors and
  adding a `non_blocking` optional argument, which is the same argument as in `torch.Tensor.to()`.
- If you are trying to create a heterogeneous batch, you now get a better error message.
- Readers using the new vision features now explicitly log how they are featurizing images.
- `master_addr` and `master_port` renamed to `primary_addr` and `primary_port`, respectively.
- `is_master` parameter for training callbacks renamed to `is_primary`.
- `master` branch renamed to `main`
- Torch version bumped to 1.7.1 in Docker images.
- 'master' branch renamed to 'main'
- Torch version bumped to 1.7.1 in Docker images.

### Removed

- Removed `nn.util.has_tensor`.

### Fixed

- The `build-vocab` command no longer crashes when the resulting vocab file is
  in the current working directory.
- VQA models now use the `vqa_score` metric for early stopping. This results in
  much better scores.
- Fixed typo with `LabelField` string representation: removed trailing apostrophe.
- `Vocabulary.from_files` and `cached_path` will issue a warning, instead of failing, when a lock on an existing resource
  can't be acquired because the file system is read-only.
- `TrackEpochCallback` is now a `EpochCallback`.


## [v1.3.0](https://github.com/allenai/allennlp/releases/tag/v1.3.0) - 2020-12-15

### Added

- Added links to source code in docs.
- Added `get_embedding_layer` and `get_text_field_embedder` to the `Predictor` class; to specify embedding layers for non-AllenNLP models.
- Added [Gaussian Error Linear Unit (GELU)](https://pytorch.org/docs/stable/generated/torch.nn.GELU.html) as an Activation.

### Changed

- Renamed module `allennlp.data.tokenizers.token` to `allennlp.data.tokenizers.token_class` to avoid
  [this bug](https://github.com/allenai/allennlp/issues/4819).
- `transformers` dependency updated to version 4.0.1.
- `BasicClassifier`'s forward method now takes a metadata field.

### Fixed

- Fixed a lot of instances where tensors were first created and then sent to a device
  with `.to(device)`. Instead, these tensors are now created directly on the target device.
- Fixed issue with `GradientDescentTrainer` when constructed with `validation_data_loader=None` and `learning_rate_scheduler!=None`.
- Fixed a bug when removing all handlers in root logger.
- `ShardedDatasetReader` now inherits parameters from `base_reader` when required.
- Fixed an issue in `FromParams` where parameters in the `params` object used to a construct a class
  were not passed to the constructor if the value of the parameter was equal to the default value.
  This caused bugs in some edge cases where a subclass that takes `**kwargs` needs to inspect
  `kwargs` before passing them to its superclass.
- Improved the band-aid solution for segmentation faults and the "ImportError: dlopen: cannot load any more object with static TLS"
  by adding a `transformers` import.
- Added safety checks for extracting tar files
- Turned superfluous warning to info when extending the vocab in the embedding matrix, if no pretrained file was provided


## [v1.2.2](https://github.com/allenai/allennlp/releases/tag/v1.2.2) - 2020-11-17

### Added

- Added Docker builds for other torch-supported versions of CUDA.
- Adds [`allennlp-semparse`](https://github.com/allenai/allennlp-semparse) as an official, default plugin.

### Fixed

- `GumbelSampler` now sorts the beams by their true log prob.


## [v1.2.1](https://github.com/allenai/allennlp/releases/tag/v1.2.1) - 2020-11-10

### Added

- Added an optional `seed` parameter to `ModelTestCase.set_up_model` which sets the random
  seed for `random`, `numpy`, and `torch`.
- Added support for a global plugins file at `~/.allennlp/plugins`.
- Added more documentation about plugins.
- Added sampler class and parameter in beam search for non-deterministic search, with several
  implementations, including `MultinomialSampler`, `TopKSampler`, `TopPSampler`, and
  `GumbelSampler`. Utilizing `GumbelSampler` will give [Stochastic Beam Search](https://api.semanticscholar.org/CorpusID:76662039).

### Changed

- Pass batch metrics to `BatchCallback`.

### Fixed

- Fixed a bug where forward hooks were not cleaned up with saliency interpreters if there
  was an exception.
- Fixed the computation of saliency maps in the Interpret code when using mismatched indexing.
  Previously, we would compute gradients from the top of the transformer, after aggregation from
  wordpieces to tokens, which gives results that are not very informative.  Now, we compute gradients
  with respect to the embedding layer, and aggregate wordpieces to tokens separately.
- Fixed the heuristics for finding embedding layers in the case of RoBERTa. An update in the
  `transformers` library broke our old heuristic.
- Fixed typo with registered name of ROUGE metric. Previously was `rogue`, fixed to `rouge`.
- Fixed default masks that were erroneously created on the CPU even when a GPU is available.
- Fixed pretrained embeddings for transformers that don't use end tokens.
- Fixed the transformer tokenizer cache when the tokenizers are initialized with custom kwargs.


## [v1.2.0](https://github.com/allenai/allennlp/releases/tag/v1.2.0) - 2020-10-29

### Changed

- Enforced stricter typing requirements around the use of `Optional[T]` types.
- Changed the behavior of `Lazy` types in `from_params` methods. Previously, if you defined a `Lazy` parameter like
  `foo: Lazy[Foo] = None` in a custom `from_params` classmethod, then `foo` would actually never be `None`.
  This behavior is now different. If no params were given for `foo`, it will be `None`.
  You can also now set default values for foo like `foo: Lazy[Foo] = Lazy(Foo)`.
  Or, if you want you want a default value but also want to allow for `None` values, you can
  write it like this: `foo: Optional[Lazy[Foo]] = Lazy(Foo)`.
- Added support for PyTorch version 1.7.

### Fixed

- Made it possible to instantiate `TrainerCallback` from config files.
- Fixed the remaining broken internal links in the API docs.
- Fixed a bug where Hotflip would crash with a model that had multiple TokenIndexers and the input
  used rare vocabulary items.
- Fixed a bug where `BeamSearch` would fail if `max_steps` was equal to 1.
- Fixed `BasicTextFieldEmbedder` to not raise ConfigurationError if it has embedders that are empty and not in input


## [v1.2.0rc1](https://github.com/allenai/allennlp/releases/tag/v1.2.0rc1) - 2020-10-22

### Added

- Added a warning when `batches_per_epoch` for the validation data loader is inherited from
  the train data loader.
- Added a `build-vocab` subcommand that can be used to build a vocabulary from a training config file.
- Added `tokenizer_kwargs` argument to `PretrainedTransformerMismatchedIndexer`.
- Added `tokenizer_kwargs` and `transformer_kwargs` arguments to `PretrainedTransformerMismatchedEmbedder`.
- Added official support for Python 3.8.
- Added a script: `scripts/release_notes.py`, which automatically prepares markdown release notes from the
  CHANGELOG and commit history.
- Added a flag `--predictions-output-file` to the `evaluate` command, which tells AllenNLP to write the
  predictions from the given dataset to the file as JSON lines.
- Added the ability to ignore certain missing keys when loading a model from an archive. This is done
  by adding a class-level variable called `authorized_missing_keys` to any PyTorch module that a `Model` uses.
  If defined, `authorized_missing_keys` should be a list of regex string patterns.
- Added `FBetaMultiLabelMeasure`, a multi-label Fbeta metric. This is a subclass of the existing `FBetaMeasure`.
- Added ability to pass additional key word arguments to `cached_transformers.get()`, which will be passed on to `AutoModel.from_pretrained()`.
- Added an `overrides` argument to `Predictor.from_path()`.
- Added a `cached-path` command.
- Added a function `inspect_cache` to `common.file_utils` that prints useful information about the cache. This can also
  be used from the `cached-path` command with `allennlp cached-path --inspect`.
- Added a function `remove_cache_entries` to `common.file_utils` that removes any cache entries matching the given
  glob patterns. This can used from the `cached-path` command with `allennlp cached-path --remove some-files-*`.
- Added logging for the main process when running in distributed mode.
- Added a `TrainerCallback` object to support state sharing between batch and epoch-level training callbacks.
- Added support for .tar.gz in PretrainedModelInitializer.
- Made `BeamSearch` instantiable `from_params`.
- Pass `serialization_dir` to `Model` and `DatasetReader`.
- Added an optional `include_in_archive` parameter to the top-level of configuration files. When specified, `include_in_archive` should be a list of paths relative to the serialization directory which will be bundled up with the final archived model from a training run.

### Changed

- Subcommands that don't require plugins will no longer cause plugins to be loaded or have an `--include-package` flag.
- Allow overrides to be JSON string or `dict`.
- `transformers` dependency updated to version 3.1.0.
- When `cached_path` is called on a local archive with `extract_archive=True`, the archive is now extracted into a unique subdirectory of the cache root instead of a subdirectory of the archive's directory. The extraction directory is also unique to the modification time of the archive, so if the file changes, subsequent calls to `cached_path` will know to re-extract the archive.
- Removed the `truncation_strategy` parameter to `PretrainedTransformerTokenizer`. The way we're calling the tokenizer, the truncation strategy takes no effect anyways.
- Don't use initializers when loading a model, as it is not needed.
- Distributed training will now automatically search for a local open port if the `master_port` parameter is not provided.
- In training, save model weights before evaluation.
- `allennlp.common.util.peak_memory_mb` renamed to `peak_cpu_memory`, and `allennlp.common.util.gpu_memory_mb` renamed to `peak_gpu_memory`,
  and they both now return the results in bytes as integers. Also, the `peak_gpu_memory` function now utilizes PyTorch functions to find the memory
  usage instead of shelling out to the `nvidia-smi` command. This is more efficient and also more accurate because it only takes
  into account the tensor allocations of the current PyTorch process.
- Make sure weights are first loaded to the cpu when using PretrainedModelInitializer, preventing wasted GPU memory.
- Load dataset readers in `load_archive`.
- Updated `AllenNlpTestCase` docstring to remove reference to `unittest.TestCase`

### Removed

- Removed `common.util.is_master` function.

### Fixed

- Fix CUDA/CPU device mismatch bug during distributed training for categorical accuracy metric.
- Fixed a bug where the reported `batch_loss` metric was incorrect when training with gradient accumulation.
- Class decorators now displayed in API docs.
- Fixed up the documentation for the `allennlp.nn.beam_search` module.
- Ignore `*args` when constructing classes with `FromParams`.
- Ensured some consistency in the types of the values that metrics return.
- Fix a PyTorch warning by explicitly providing the `as_tuple` argument (leaving
  it as its default value of `False`) to `Tensor.nonzero()`.
- Remove temporary directory when extracting model archive in `load_archive`
  at end of function rather than via `atexit`.
- Fixed a bug where using `cached_path()` offline could return a cached resource's lock file instead
  of the cache file.
- Fixed a bug where `cached_path()` would fail if passed a `cache_dir` with the user home shortcut `~/`.
- Fixed a bug in our doc building script where markdown links did not render properly
  if the "href" part of the link (the part inside the `()`) was on a new line.
- Changed how gradients are zeroed out with an optimization. See [this video from NVIDIA](https://www.youtube.com/watch?v=9mS1fIYj1So)
  at around the 9 minute mark.
- Fixed a bug where parameters to a `FromParams` class that are dictionaries wouldn't get logged
  when an instance is instantiated `from_params`.
- Fixed a bug in distributed training where the vocab would be saved from every worker, when it should have been saved by only the local master process.
- Fixed a bug in the calculation of rouge metrics during distributed training where the total sequence count was not being aggregated across GPUs.
- Fixed `allennlp.nn.util.add_sentence_boundary_token_ids()` to use `device` parameter of input tensor.
- Be sure to close the TensorBoard writer even when training doesn't finish.
- Fixed the docstring for `PyTorchSeq2VecWrapper`.
- Fixed a bug in the cnn_encoder where activations involving masked tokens could be picked up by the max
- Fix intra word tokenization for `PretrainedTransformerTokenizer` when disabling fast tokenizer.


## [v1.1.0](https://github.com/allenai/allennlp/releases/tag/v1.1.0) - 2020-09-08

### Fixed

- Fixed handling of some edge cases when constructing classes with `FromParams` where the class
  accepts `**kwargs`.
- Fixed division by zero error when there are zero-length spans in the input to a
  `PretrainedTransformerMismatchedIndexer`.
- Improved robustness of `cached_path` when extracting archives so that the cache won't be corrupted
  if a failure occurs during extraction.
- Fixed a bug with the `average` and `evalb_bracketing_score` metrics in distributed training.

### Added

- `Predictor.capture_model_internals()` now accepts a regex specifying which modules to capture.


## [v1.1.0rc4](https://github.com/allenai/allennlp/releases/tag/v1.1.0rc4) - 2020-08-20

### Added

- Added a workflow to GitHub Actions that will automatically close unassigned stale issues and
  ping the assignees of assigned stale issues.

### Fixed

- Fixed a bug in distributed metrics that caused nan values due to repeated addition of an accumulated variable.

## [v1.1.0rc3](https://github.com/allenai/allennlp/releases/tag/v1.1.0rc3) - 2020-08-12

### Fixed

- Fixed how truncation was handled with `PretrainedTransformerTokenizer`.
  Previously, if `max_length` was set to `None`, the tokenizer would still do truncation if the
  transformer model had a default max length in its config.
  Also, when `max_length` was set to a non-`None` value, several warnings would appear
  for certain transformer models around the use of the `truncation` parameter.
- Fixed evaluation of all metrics when using distributed training.
- Added a `py.typed` marker. Fixed type annotations in `allennlp.training.util`.
- Fixed problem with automatically detecting whether tokenization is necessary.
  This affected primarily the Roberta SST model.
- Improved help text for using the --overrides command line flag.


## [v1.1.0rc2](https://github.com/allenai/allennlp/releases/tag/v1.1.0rc2) - 2020-07-31

### Changed

- Upgraded PyTorch requirement to 1.6.
- Replaced the NVIDIA Apex AMP module with torch's native AMP module. The default trainer (`GradientDescentTrainer`)
  now takes a `use_amp: bool` parameter instead of the old `opt_level: str` parameter.

### Fixed

- Removed unnecessary warning about deadlocks in `DataLoader`.
- Fixed testing models that only return a loss when they are in training mode.
- Fixed a bug in `FromParams` that caused silent failure in case of the parameter type being `Optional[Union[...]]`.
- Fixed a bug where the program crashes if `evaluation_data_loader` is a `AllennlpLazyDataset`.

### Added

- Added the option to specify `requires_grad: false` within an optimizer's parameter groups.
- Added the `file-friendly-logging` flag back to the `train` command. Also added this flag to the `predict`, `evaluate`, and `find-learning-rate` commands.
- Added an `EpochCallback` to track current epoch as a model class member.
- Added the option to enable or disable gradient checkpointing for transformer token embedders via boolean parameter `gradient_checkpointing`.

### Removed

- Removed the `opt_level` parameter to `Model.load` and `load_archive`. In order to use AMP with a loaded
  model now, just run the model's forward pass within torch's [`autocast`](https://pytorch.org/docs/stable/amp.html#torch.cuda.amp.autocast)
  context.

## [v1.1.0rc1](https://github.com/allenai/allennlp/releases/tag/v1.1.0rc1) - 2020-07-14

### Fixed

- Reduced the amount of log messages produced by `allennlp.common.file_utils`.
- Fixed a bug where `PretrainedTransformerEmbedder` parameters appeared to be trainable
  in the log output even when `train_parameters` was set to `False`.
- Fixed a bug with the sharded dataset reader where it would only read a fraction of the instances
  in distributed training.
- Fixed checking equality of `TensorField`s.
- Fixed a bug where `NamespaceSwappingField` did not work correctly with `.empty_field()`.
- Put more sensible defaults on the `huggingface_adamw` optimizer.
- Simplified logging so that all logging output always goes to one file.
- Fixed interaction with the python command line debugger.
- Log the grad norm properly even when we're not clipping it.
- Fixed a bug where `PretrainedModelInitializer` fails to initialize a model with a 0-dim tensor
- Fixed a bug with the layer unfreezing schedule of the `SlantedTriangular` learning rate scheduler.
- Fixed a regression with logging in the distributed setting. Only the main worker should write log output to the terminal.
- Pinned the version of boto3 for package managers (e.g. poetry).
- Fixed issue #4330 by updating the `tokenizers` dependency.
- Fixed a bug in `TextClassificationPredictor` so that it passes tokenized inputs to the `DatasetReader`
  in case it does not have a tokenizer.
- `reg_loss` is only now returned for models that have some regularization penalty configured.
- Fixed a bug that prevented `cached_path` from downloading assets from GitHub releases.
- Fixed a bug that erroneously increased last label's false positive count in calculating fbeta metrics.
- `Tqdm` output now looks much better when the output is being piped or redirected.
- Small improvements to how the API documentation is rendered.
- Only show validation progress bar from main process in distributed training.

### Added

- Adjust beam search to support multi-layer decoder.
- A method to ModelTestCase for running basic model tests when you aren't using config files.
- Added some convenience methods for reading files.
- Added an option to `file_utils.cached_path` to automatically extract archives.
- Added the ability to pass an archive file instead of a local directory to `Vocab.from_files`.
- Added the ability to pass an archive file instead of a glob to `ShardedDatasetReader`.
- Added a new `"linear_with_warmup"` learning rate scheduler.
- Added a check in `ShardedDatasetReader` that ensures the base reader doesn't implement manual
  distributed sharding itself.
- Added an option to `PretrainedTransformerEmbedder` and `PretrainedTransformerMismatchedEmbedder` to use a
  scalar mix of all hidden layers from the transformer model instead of just the last layer. To utilize
  this, just set `last_layer_only` to `False`.
- `cached_path()` can now read files inside of archives.
- Training metrics now include `batch_loss` and `batch_reg_loss` in addition to aggregate loss across number of batches.

### Changed

- Not specifying a `cuda_device` now automatically determines whether to use a GPU or not.
- Discovered plugins are logged so you can see what was loaded.
- `allennlp.data.DataLoader` is now an abstract registrable class. The default implementation
remains the same, but was renamed to `allennlp.data.PyTorchDataLoader`.
- `BertPooler` can now unwrap and re-wrap extra dimensions if necessary.
- New `transformers` dependency. Only version >=3.0 now supported.

## [v1.0.0](https://github.com/allenai/allennlp/releases/tag/v1.0.0) - 2020-06-16

### Fixed

- Lazy dataset readers now work correctly with multi-process data loading.
- Fixed race conditions that could occur when using a dataset cache.

### Added

- A bug where where all datasets would be loaded for vocab creation even if not needed.
- A parameter to the `DatasetReader` class: `manual_multi_process_sharding`. This is similar
  to the `manual_distributed_sharding` parameter, but applies when using a multi-process
  `DataLoader`.

## [v1.0.0rc6](https://github.com/allenai/allennlp/releases/tag/v1.0.0rc6) - 2020-06-11

### Fixed

- A bug where `TextField`s could not be duplicated since some tokenizers cannot be deep-copied.
  See https://github.com/allenai/allennlp/issues/4270.
- Our caching mechanism had the potential to introduce race conditions if multiple processes
  were attempting to cache the same file at once. This was fixed by using a lock file tied to each
  cached file.
- `get_text_field_mask()` now supports padding indices that are not `0`.
- A bug where `predictor.get_gradients()` would return an empty dictionary if an embedding layer had trainable set to false
- Fixes `PretrainedTransformerMismatchedIndexer` in the case where a token consists of zero word pieces.
- Fixes a bug when using a lazy dataset reader that results in a `UserWarning` from PyTorch being printed at
  every iteration during training.
- Predictor names were inconsistently switching between dashes and underscores. Now they all use underscores.
- `Predictor.from_path` now automatically loads plugins (unless you specify `load_plugins=False`) so
  that you don't have to manually import a bunch of modules when instantiating predictors from
  an archive path.
- `allennlp-server` automatically found as a plugin once again.

### Added

- A `duplicate()` method on `Instance`s and `Field`s, to be used instead of `copy.deepcopy()`
- A batch sampler that makes sure each batch contains approximately the same number of tokens (`MaxTokensBatchSampler`)
- Functions to turn a sequence of token indices back into tokens
- The ability to use Huggingface encoder/decoder models as token embedders
- Improvements to beam search
- ROUGE metric
- Polynomial decay learning rate scheduler
- A `BatchCallback` for logging CPU and GPU memory usage to tensorboard. This is mainly for debugging
  because using it can cause a significant slowdown in training.
- Ability to run pretrained transformers as an embedder without training the weights
- Add Optuna Integrated badge to README.md

### Changed

- Similar to our caching mechanism, we introduced a lock file to the vocab to avoid race
  conditions when saving/loading the vocab from/to the same serialization directory in different processes.
- Changed the `Token`, `Instance`, and `Batch` classes along with all `Field` classes to "slots" classes. This dramatically reduces the size in memory of instances.
- SimpleTagger will no longer calculate span-based F1 metric when `calculate_span_f1` is `False`.
- CPU memory for every worker is now reported in the logs and the metrics. Previously this was only reporting the CPU memory of the master process, and so it was only
  correct in the non-distributed setting.
- To be consistent with PyTorch `IterableDataset`, `AllennlpLazyDataset` no longer implements `__len__()`.
  Previously it would always return 1.
- Removed old tutorials, in favor of [the new AllenNLP Guide](https://guide.allennlp.org)
- Changed the vocabulary loading to consider new lines for Windows/Linux and Mac.

## [v1.0.0rc5](https://github.com/allenai/allennlp/releases/tag/v1.0.0rc5) - 2020-05-26

### Fixed

- Fix bug where `PretrainedTransformerTokenizer` crashed with some transformers (#4267)
- Make `cached_path` work offline.
- Tons of docstring inconsistencies resolved.
- Nightly builds no longer run on forks.
- Distributed training now automatically figures out which worker should see which instances
- A race condition bug in distributed training caused from saving the vocab to file from the master process while other processing might be reading those files.
- Unused dependencies in `setup.py` removed.

### Added

- Additional CI checks to ensure docstrings are consistently formatted.
- Ability to train on CPU with multiple processes by setting `cuda_devices` to a list of negative integers in your training config. For example: `"distributed": {"cuda_devices": [-1, -1]}`. This is mainly to make it easier to test and debug distributed training code..
- Documentation for when parameters don't need config file entries.

### Changed

- The `allennlp test-install` command now just ensures the core submodules can
be imported successfully, and prints out some other useful information such as the version, PyTorch version,
and the number of GPU devices available.
- All of the tests moved from `allennlp/tests` to `tests` at the root level, and
`allennlp/tests/fixtures` moved to `test_fixtures` at the root level. The PyPI source and wheel distributions will no longer include tests and fixtures.

## [v1.0.0rc4](https://github.com/allenai/allennlp/releases/tag/v1.0.0rc4) - 2020-05-14

We first introduced this `CHANGELOG` after release `v1.0.0rc4`, so please refer to the GitHub release
notes for this and earlier releases.<|MERGE_RESOLUTION|>--- conflicted
+++ resolved
@@ -7,19 +7,14 @@
 
 ## Unreleased
 
-<<<<<<< HEAD
-### Fixed
-
+### Added
+
+- Added a T5 implementation to `modules.transformers`.
+
+### Fixed
+
+- Fixed `cached_path()` for "hf://" files.
 - Improved the error message for the `PolynomialDecay` LR scheduler when `num_steps_per_epoch` is missing.
-=======
-### Added
-
-- Added a T5 implementation to `modules.transformers`.
-
-### Fixed
-
-- Fixed `cached_path()` for "hf://" files.
->>>>>>> 4e862a54
 
 
 ## [v2.3.1](https://github.com/allenai/allennlp/releases/tag/v2.3.1) - 2021-04-20
